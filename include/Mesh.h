/*  Copyright (C) 2010 Imperial College London and others.
 *
 *  Please see the AUTHORS file in the main source directory for a
 *  full list of copyright holders.
 *
 *  Gerard Gorman
 *  Applied Modelling and Computation Group
 *  Department of Earth Science and Engineering
 *  Imperial College London
 *
 *  g.gorman@imperial.ac.uk
 *
 *  Redistribution and use in source and binary forms, with or without
 *  modification, are permitted provided that the following conditions
 *  are met:
 *  1. Redistributions of source code must retain the above copyright
 *  notice, this list of conditions and the following disclaimer.
 *  2. Redistributions in binary form must reproduce the above
 *  copyright notice, this list of conditions and the following
 *  disclaimer in the documentation and/or other materials provided
 *  with the distribution.
 *
 *  THIS SOFTWARE IS PROVIDED BY THE COPYRIGHT HOLDERS AND
 *  CONTRIBUTORS "AS IS" AND ANY EXPRESS OR IMPLIED WARRANTIES,
 *  INCLUDING, BUT NOT LIMITED TO, THE IMPLIED WARRANTIES OF
 *  MERCHANTABILITY AND FITNESS FOR A PARTICULAR PURPOSE ARE
 *  DISCLAIMED. IN NO EVENT SHALL THE COPYRIGHT HOLDER OR CONTRIBUTORS
 *  BE LIABLE FOR ANY DIRECT, INDIRECT, INCIDENTAL, SPECIAL,
 *  EXEMPLARY, OR CONSEQUENTIAL DAMAGES (INCLUDING, BUT NOT LIMITED
 *  TO, PROCUREMENT OF SUBSTITUTE GOODS OR SERVICES; LOSS OF USE,
 *  DATA, OR PROFITS; OR BUSINESS INTERRUPTION) HOWEVER CAUSED AND ON
 *  ANY THEORY OF LIABILITY, WHETHER IN CONTRACT, STRICT LIABILITY, OR
 *  TORT (INCLUDING NEGLIGENCE OR OTHERWISE) ARISING IN ANY WAY OUT OF
 *  THE USE OF THIS SOFTWARE, EVEN IF ADVISED OF THE POSSIBILITY OF
 *  SUCH DAMAGE.
 */

#ifndef MESH_H
#define MESH_H

#include <algorithm>
#include <vector>
#include <set>
#include <stack>
#include <cmath>
#include <stdint.h>

#ifdef HAVE_BOOST_UNORDERED_MAP_HPP
#include <boost/unordered_map.hpp>
#endif

#ifdef HAVE_OPENMP
#include <omp.h>
#endif

#include "mpi_tools.h"

#include "PragmaticTypes.h"
#include "PragmaticMinis.h"

#include "ElementProperty.h"
#include "MetricTensor.h"
#include "HaloExchange.h"

/*! \brief Manages mesh data.
 *
 * This class is used to store the mesh and associated meta-data.
 */

template<typename real_t> class Mesh
{
public:

    /*! 2D triangular mesh constructor. This is for use when there is no MPI.
     *
     * @param NNodes number of nodes in the local mesh.
     * @param NElements number of nodes in the local mesh.
     * @param ENList array storing the global node number for each element.
     * @param x is the X coordinate.
     * @param y is the Y coordinate.
     */
    Mesh(int NNodes, int NElements, const index_t *ENList, const real_t *x, const real_t *y)
    {
        _mpi_comm = MPI_COMM_WORLD;
        _init(NNodes, NElements, ENList, x, y, NULL, NULL, NNodes);
    }

    /*! 2D triangular mesh constructor. This is used when parallelised with MPI.
     *
     * @param NNodes number of nodes in the local mesh.
     * @param NElements number of nodes in the local mesh.
     * @param ENList array storing the global node number for each element.
     * @param x is the X coordinate.
     * @param y is the Y coordinate.
     * @param lnn2gnn mapping of local node numbering to global node numbering.
     * @param NPNodes number of nodes owned by the local processors.
     * @param mpi_comm the mpi communicator.
     */
    Mesh(int NNodes, int NElements, const index_t *ENList,
         const real_t *x, const real_t *y, const index_t *lnn2gnn,
         index_t NPNodes, MPI_Comm mpi_comm)
    {
        _mpi_comm = mpi_comm;
        _init(NNodes, NElements, ENList, x, y, NULL, lnn2gnn, NPNodes);
    }

    /*! 3D tetrahedra mesh constructor. This is for use when there is no MPI.
     *
     * @param NNodes number of nodes in the local mesh.
     * @param NElements number of nodes in the local mesh.
     * @param ENList array storing the global node number for each element.
     * @param x is the X coordinate.
     * @param y is the Y coordinate.
     * @param z is the Z coordinate.
     */
    Mesh(int NNodes, int NElements, const index_t *ENList,
         const real_t *x, const real_t *y, const real_t *z)
    {
        _mpi_comm = MPI_COMM_WORLD;
        _init(NNodes, NElements, ENList, x, y, z, NULL, NNodes);
    }

    /*! 3D tetrahedra mesh constructor. This is used when parallelised with MPI.
     *
     * @param NNodes number of nodes in the local mesh.
     * @param NElements number of nodes in the local mesh.
     * @param ENList array storing the global node number for each element.
     * @param x is the X coordinate.
     * @param y is the Y coordinate.
     * @param z is the Z coordinate.
     * @param lnn2gnn mapping of local node numbering to global node numbering.
     * @param NPNodes number of owned nodes in the local mesh.
     * @param mpi_comm the mpi communicator.
     */
    Mesh(int NNodes, int NElements, const index_t *ENList,
         const real_t *x, const real_t *y, const real_t *z, const index_t *lnn2gnn,
         index_t NPNodes, MPI_Comm mpi_comm)
    {
        _mpi_comm = mpi_comm;
        _init(NNodes, NElements, ENList, x, y, z, lnn2gnn, NPNodes);
    }

    /// Default destructor.
    ~Mesh()
    {
        delete property;
    }

    /// Add a new vertex
    index_t append_vertex(const real_t *x, const double *m)
    {
        for(size_t i=0; i<ndims; i++)
            _coords[ndims*NNodes+i] = x[i];

        for(size_t i=0; i<msize; i++)
            metric[msize*NNodes+i] = m[i];

        ++NNodes;

        return get_number_nodes()-1;
    }

    /// Erase a vertex
    void erase_vertex(const index_t nid)
    {
        NNList[nid].clear();
        NEList[nid].clear();
        node_owner[nid] = rank;
        lnn2gnn[nid] = -1;
    }

    /// Add a new element
    index_t append_element(const index_t *n)
    {
        if(_ENList.size() < (NElements+1)*nloc) {
            _ENList.resize(2*NElements*nloc);
            boundary.resize(2*NElements*nloc);
            quality.resize(2*NElements);
        }

        for(size_t i=0; i<nloc; i++)
            _ENList[nloc*NElements+i] = n[i];

        ++NElements;

        return get_number_elements()-1;
    }

    void create_boundary()
    {
        assert(boundary.size()==0);

        size_t NNodes = get_number_nodes();
        size_t NElements = get_number_elements();

        // Initialise the boundary array
        boundary.resize(NElements*nloc);
        std::fill(boundary.begin(), boundary.end(), -2);

        #pragma omp parallel
        {
            if(ndims==2) {
                // Check neighbourhood of each element
                #pragma omp for schedule(guided)
                for(size_t i=0; i<NElements; i++) {
                    if(_ENList[i*3]==-1)
                        continue;

                    for(int j=0; j<3; j++) {
                        int n1 = _ENList[i*3+(j+1)%3];
                        int n2 = _ENList[i*3+(j+2)%3];

                        if(is_owned_node(n1)||is_owned_node(n2)) {
                            std::set<int> neighbours;
                            set_intersection(NEList[n1].begin(), NEList[n1].end(),
                                             NEList[n2].begin(), NEList[n2].end(),
                                             inserter(neighbours, neighbours.begin()));

                            if(neighbours.size()==2) {
                                if(*neighbours.begin()==(int)i)
                                    boundary[i*3+j] = *neighbours.rbegin();
                                else
                                    boundary[i*3+j] = *neighbours.begin();
                            }
                        } else {
                            // This is a halo facet.
                            boundary[i*3+j] = -1;
                        }
                    }
                }
            } else { // ndims==3
                // Check neighbourhood of each element
                #pragma omp for schedule(guided)
                for(size_t i=0; i<NElements; i++) {
                    if(_ENList[i*4]==-1)
                        continue;

                    for(int j=0; j<4; j++) {
                        int n1 = _ENList[i*4+(j+1)%4];
                        int n2 = _ENList[i*4+(j+2)%4];
                        int n3 = _ENList[i*4+(j+3)%4];

                        if(is_owned_node(n1)||is_owned_node(n2)||is_owned_node(n3)) {
                            std::set<int> edge_neighbours;
                            set_intersection(NEList[n1].begin(), NEList[n1].end(),
                                             NEList[n2].begin(), NEList[n2].end(),
                                             inserter(edge_neighbours, edge_neighbours.begin()));

                            std::set<int> neighbours;
                            set_intersection(NEList[n3].begin(), NEList[n3].end(),
                                             edge_neighbours.begin(), edge_neighbours.end(),
                                             inserter(neighbours, neighbours.begin()));

                            if(neighbours.size()==2) {
                                if(*neighbours.begin()==(int)i)
                                    boundary[i*4+j] = *neighbours.rbegin();
                                else
                                    boundary[i*4+j] = *neighbours.begin();
                            }
                        } else {
                            // This is a halo facet.
                            boundary[i*4+j] = -1;
                        }
                    }
                }
            }
        }

        for(std::vector<int>::iterator it=boundary.begin(); it!=boundary.end(); ++it) {
            if(*it==-2)
                *it = 1;
            else if(*it>=0)
                *it = 0;
        }
    }


    void set_boundary(int nfacets, const int *facets, const int *ids)
    {
        assert(boundary.size()==0);
        create_boundary();

        // Create a map of facets to ids.
        std::map< std::set<int>, int> facet2id;
        for(int i=0; i<nfacets; i++) {
            std::set<int> facet;
            for(int j=0; j<ndims; j++) {
                facet.insert(facets[i*ndims+j]);
            }
            assert(facet2id.find(facet)==facet2id.end());
            facet2id[facet] = ids[i];
        }

        // Sweep through boundary and set ids.
        size_t NElements = get_number_elements();
        for(int i=0; i<NElements; i++) {
            for(int j=0; j<nloc; j++) {
                if(boundary[i*nloc+j]==1) {
                    std::set<int> facet;
                    for(int k=1; k<nloc; k++) {
                        facet.insert(_ENList[i*nloc+(j+k)%nloc]);
                    }
                    assert(facet2id.find(facet)!=facet2id.end());
                    boundary[i*nloc+j] = facet2id[facet];
                }
            }
        }
    }

    void set_boundary(const int *_boundary)
    {
        // Sweep through boundary and set ids.
        size_t NElements = get_number_elements();
	boundary.resize(NElements*nloc);
        for(int i=0; i<NElements; i++) {
            for(int j=0; j<nloc; j++) {
                boundary[i*nloc+j] = _boundary[i*nloc+j];
            }
        }
    }

    /// Erase an element
    void erase_element(const index_t eid)
    {
        const index_t *n = get_element(eid);

        for(size_t i=0; i<nloc; ++i)
            NEList[n[i]].erase(eid);

        _ENList[eid*nloc] = -1;
    }

    /// Flip orientation of element.
    void invert_element(size_t eid)
    {
        int tmp = _ENList[eid*nloc];
        _ENList[eid*nloc] = _ENList[eid*nloc+1];
        _ENList[eid*nloc+1] = tmp;
    }

    /// Return a pointer to the element-node list.
    inline const index_t *get_element(size_t eid) const
    {
        return &(_ENList[eid*nloc]);
    }

    /// Return copy of element-node list.
    inline void get_element(size_t eid, index_t *ele) const
    {
        for(size_t i=0; i<nloc; i++)
            ele[i] = _ENList[eid*nloc+i];
    }

    /// Return the number of nodes in the mesh.
    inline size_t get_number_nodes() const
    {
        return NNodes;
    }

    /// Return the number of elements in the mesh.
    inline size_t get_number_elements() const
    {
        return NElements;
    }

    /// Return the number of spatial dimensions.
    inline size_t get_number_dimensions() const
    {
        return ndims;
    }

    /// Return positions vector.
    inline const real_t *get_coords(index_t nid) const
    {
        return &(_coords[nid*ndims]);
    }

    /// Return copy of the coordinate.
    inline void get_coords(index_t nid, real_t *x) const
    {
        for(size_t i=0; i<ndims; i++)
            x[i] = _coords[nid*ndims+i];
        return;
    }

    /// Return metric at that vertex.
    inline const double *get_metric(index_t nid) const
    {
        assert(metric.size()>0);
        return &(metric[nid*msize]);
    }

    /// Return copy of metric.
    inline void get_metric(index_t nid, double *m) const
    {
        assert(metric.size()>0);
        for(size_t i=0; i<msize; i++)
            m[i] = metric[nid*msize+i];
        return;
    }

    // Returns the list of facets and corresponding ids
    void get_boundary(int* nfacets, const int** facets, const int** ids)
    {
        int      NFacets;
        index_t  i_elm, i_loc, off;
        int      *Facets, *Ids;

        // compute number facets = number of ids > 0
        NFacets = 0;
        for (index_t i=0; i<NElements*(ndims+1); ++i) {
            if (boundary[i] > 0)
                NFacets++;
        }

        Facets = (int*)malloc(NFacets*ndims*sizeof(int));
        Ids = (int*)malloc(NFacets*sizeof(int));

        // loop over ids to build the vectors
        int k = 0;
        for (index_t i=0; i<NElements*(ndims+1); ++i) {
            if (boundary[i] > 0) {
                i_elm = i / (ndims+1); // index of the corresponding element
                i_loc = i % (ndims+1); // local index of the node in its element
                off = i_elm*(ndims+1);   // offset in the ElementNode list
                for (int j=0; j<ndims+1; ++j) {
                    if (j != i_loc){
                        Facets[k] = _ENList[off+j];
                        k++;
                    }
                }
                Ids[k/ndims-1] = boundary[i];
            }
        }

        *nfacets = NFacets;
        *facets = Facets;
        *ids = Ids;
    }

    /// Return the array of boundary facets and associated tags
    inline  int * get_boundaryTags() 
    {
        return boundary.data();
    }
    
    inline int get_rank()
    {
        return rank;
    }
    
    inline int get_globalNodeNumbering(index_t nid) 
    {
        return lnn2gnn[nid];
    }

    /// Returns true if the node is in any of the partitioned elements.
    inline bool is_halo_node(index_t nid) const
    {
        return (node_owner[nid]!= rank || send_halo.count(nid)>0);
    }

    /// Returns true if the node is assigned to the local partition.
    inline bool is_owned_node(index_t nid) const
    {
        return node_owner[nid] == rank;
    }

    /// Get the mean edge length metric space.
    double get_lmean()
    {
        int NNodes = get_number_nodes();
        double total_length=0;
        int nedges=0;

        #pragma omp parallel for reduction(+:total_length,nedges)
        for(int i=0; i<NNodes; i++) {
            if(is_owned_node(i) && (NNList[i].size()>0)) {
                for(typename std::vector<index_t>::const_iterator it=NNList[i].begin(); it!=NNList[i].end(); ++it) {
                    if(i<*it) { // Ensure that every edge length is only calculated once.
                        total_length += calc_edge_length(i, *it);
                        nedges++;
                    }
                }
            }
        }

        if(num_processes>1) {
            MPI_Allreduce(MPI_IN_PLACE, &total_length, 1, MPI_DOUBLE, MPI_SUM, _mpi_comm);
            MPI_Allreduce(MPI_IN_PLACE, &nedges, 1, MPI_INT, MPI_SUM, _mpi_comm);
        }

        double mean = total_length/nedges;

        return mean;
    }

    /// Calculate perimeter
    double calculate_perimeter()
    {
        int NElements = get_number_elements();
        if(ndims==2) {
            long double total_length=0;

            for(int i=0; i<NElements; i++) {
                if(_ENList[i*nloc] < 0)
                    continue;

                for(int j=0; j<3; j++) {
                    int n1 = _ENList[i*nloc+(j+1)%3];
                    int n2 = _ENList[i*nloc+(j+2)%3];

                    if(boundary[i*nloc+j]>0 && (std::min(node_owner[n1], node_owner[n2])==rank)) {
                        long double dx = ((long double)_coords[n1*2  ]-(long double)_coords[n2*2  ]);
                        long double dy = ((long double)_coords[n1*2+1]-(long double)_coords[n2*2+1]);

                        total_length += std::sqrt(dx*dx+dy*dy);
                    }
                }
            }

            if(num_processes>1)
                MPI_Allreduce(MPI_IN_PLACE, &total_length, 1, MPI_LONG_DOUBLE, MPI_SUM, _mpi_comm);

            return total_length;
        } else {
            std::cerr<<"ERROR: calculate_perimeter() cannot be used for 3D. Use calculate_area() instead if you want the total surface area.\n";
            return -1;
        }
    }


    /// Calculate area - optimise for percision rather than performance as it is only used for verification.
    double calculate_area() const
    {
        int NElements = get_number_elements();
        long double total_area=0;

        if(ndims==2) {
            for(int i=0; i<NElements; i++) {
                const index_t *n=get_element(i);
                if(n[0] < 0)
                    continue;

                if(num_processes>1) {
                    // Don't sum if it's not ours
                    if(std::min(node_owner[n[0]], std::min(node_owner[n[1]], node_owner[n[2]]))!=rank)
                        continue;
                }

                const double *x1 = get_coords(n[0]);
                const double *x2 = get_coords(n[1]);
                const double *x3 = get_coords(n[2]);

                // Use Heron's Formula
                long double a;
                {
                    long double dx = ((long double)x1[0]-(long double)x2[0]);
                    long double dy = ((long double)x1[1]-(long double)x2[1]);
                    a = std::sqrt(dx*dx+dy*dy);
                }
                long double b;
                {
                    long double dx = ((long double)x1[0]-(long double)x3[0]);
                    long double dy = ((long double)x1[1]-(long double)x3[1]);
                    b = std::sqrt(dx*dx+dy*dy);
                }
                long double c;
                {
                    long double dx = ((long double)x2[0]-(long double)x3[0]);
                    long double dy = ((long double)x2[1]-(long double)x3[1]);
                    c = std::sqrt(dx*dx+dy*dy);
                }
                long double s = (a+b+c)/2;

                total_area += std::sqrt(s*(s-a)*(s-b)*(s-c));
            }

            if(num_processes>1)
                MPI_Allreduce(MPI_IN_PLACE, &total_area, 1, MPI_LONG_DOUBLE, MPI_SUM, _mpi_comm);

        } else { // 3D
            for(int i=0; i<NElements; i++) {
                const index_t *n=get_element(i);
                if(n[0] < 0)
                    continue;

                for(int j=0; j<4; j++) {
                    if(boundary[i*nloc+j]<=0)
                        continue;

                    int n1 = n[(j+1)%4];
                    int n2 = n[(j+2)%4];
                    int n3 = n[(j+3)%4];

                    if(num_processes>1) {
                        // Don't sum if it's not ours
                        if(std::min(node_owner[n1], std::min(node_owner[n2], node_owner[n3]))!=rank)
                            continue;
                    }

                    const double *x1 = get_coords(n1);
                    const double *x2 = get_coords(n2);
                    const double *x3 = get_coords(n3);

                    // Use Heron's Formula
                    long double a;
                    {
                        long double dx = ((long double)x1[0]-(long double)x2[0]);
                        long double dy = ((long double)x1[1]-(long double)x2[1]);
                        long double dz = ((long double)x1[2]-(long double)x2[2]);
                        a = std::sqrt(dx*dx+dy*dy+dz*dz);
                    }
                    long double b;
                    {
                        long double dx = ((long double)x1[0]-(long double)x3[0]);
                        long double dy = ((long double)x1[1]-(long double)x3[1]);
                        long double dz = ((long double)x1[2]-(long double)x3[2]);
                        b = std::sqrt(dx*dx+dy*dy+dz*dz);
                    }
                    long double c;
                    {
                        long double dx = ((long double)x2[0]-(long double)x3[0]);
                        long double dy = ((long double)x2[1]-(long double)x3[1]);
                        long double dz = ((long double)x2[2]-(long double)x3[2]);
                        c = std::sqrt(dx*dx+dy*dy+dz*dz);
                    }
                    long double s = (a+b+c)/2;

                    total_area += std::sqrt(s*(s-a)*(s-b)*(s-c));
                }
            }

            if(num_processes>1)
                MPI_Allreduce(MPI_IN_PLACE, &total_area, 1, MPI_LONG_DOUBLE, MPI_SUM, _mpi_comm);

        }
        return total_area;
    }

    /// Calculate volume
    double calculate_volume() const
    {
        int NElements = get_number_elements();
        long double total_volume=0;

        if(ndims==2) {
            std::cerr<<"ERROR: Cannot calculate volume in 2D\n";
        } else { // 3D
            if(num_processes>1) {
                #pragma omp parallel for reduction(+:total_volume)
                for(int i=0; i<NElements; i++) {
                    const index_t *n=get_element(i);
                    if(n[0] < 0)
                        continue;

                    // Don't sum if it's not ours
                    if(std::min(std::min(node_owner[n[0]], node_owner[n[1]]), std::min(node_owner[n[2]], node_owner[n[3]]))!=rank)
                        continue;

                    const double *x0 = get_coords(n[0]);
                    const double *x1 = get_coords(n[1]);
                    const double *x2 = get_coords(n[2]);
                    const double *x3 = get_coords(n[3]);

                    long double x01 = (x0[0] - x1[0]);
                    long double x02 = (x0[0] - x2[0]);
                    long double x03 = (x0[0] - x3[0]);

                    long double y01 = (x0[1] - x1[1]);
                    long double y02 = (x0[1] - x2[1]);
                    long double y03 = (x0[1] - x3[1]);

                    long double z01 = (x0[2] - x1[2]);
                    long double z02 = (x0[2] - x2[2]);
                    long double z03 = (x0[2] - x3[2]);

                    total_volume += (-x03*(z02*y01 - z01*y02) + x02*(z03*y01 - z01*y03) - x01*(z03*y02 - z02*y03));
                }

                MPI_Allreduce(MPI_IN_PLACE, &total_volume, 1, MPI_LONG_DOUBLE, MPI_SUM, _mpi_comm);

            } else {
                #pragma omp parallel for reduction(+:total_volume)
                for(int i=0; i<NElements; i++) {
                    const index_t *n=get_element(i);
                    if(n[0] < 0)
                        continue;

                    const double *x0 = get_coords(n[0]);
                    const double *x1 = get_coords(n[1]);
                    const double *x2 = get_coords(n[2]);
                    const double *x3 = get_coords(n[3]);

                    long double x01 = (x0[0] - x1[0]);
                    long double x02 = (x0[0] - x2[0]);
                    long double x03 = (x0[0] - x3[0]);

                    long double y01 = (x0[1] - x1[1]);
                    long double y02 = (x0[1] - x2[1]);
                    long double y03 = (x0[1] - x3[1]);

                    long double z01 = (x0[2] - x1[2]);
                    long double z02 = (x0[2] - x2[2]);
                    long double z03 = (x0[2] - x3[2]);

                    total_volume += (-x03*(z02*y01 - z01*y02) + x02*(z03*y01 - z01*y03) - x01*(z03*y02 - z02*y03));
                }
            }
        }
        return total_volume/6;
    }

    /// Get the element mean quality in metric space.
    double get_qmean() const
    {
        double sum=0;
        int nele=0;

        #pragma omp parallel for reduction(+:sum, nele)
        for(size_t i=0; i<NElements; i++) {
            const index_t *n=get_element(i);
            if(n[0]<0)
                continue;

            double q;
            if(ndims==2) {
                q = property->lipnikov(get_coords(n[0]), get_coords(n[1]), get_coords(n[2]),
                                       get_metric(n[0]), get_metric(n[1]), get_metric(n[2]));
            } else {
                q = property->lipnikov(get_coords(n[0]), get_coords(n[1]), get_coords(n[2]), get_coords(n[3]),
                                       get_metric(n[0]), get_metric(n[1]), get_metric(n[2]), get_metric(n[3]));
            }

            sum+=q;
            nele++;
        }

        if(num_processes>1) {
            MPI_Allreduce(MPI_IN_PLACE, &sum, 1, MPI_DOUBLE, MPI_SUM, _mpi_comm);
            MPI_Allreduce(MPI_IN_PLACE, &nele, 1, MPI_INT, MPI_SUM, _mpi_comm);
        }

        if(nele>0)
            return sum/nele;
        else
            return 0;
    }

    /// Print out the qualities. Useful if you want to plot a histogram of element qualities.
    void print_quality() const
    {
        #pragma omp parallel
        {
            #pragma omp for schedule(static)
            for(size_t i=0; i<NElements; i++)
            {
                const index_t *n=get_element(i);
                if(n[0]<0)
                    continue;

                double q;
                if(ndims==2) {
                    q = property->lipnikov(get_coords(n[0]), get_coords(n[1]), get_coords(n[2]),
                    get_metric(n[0]), get_metric(n[1]), get_metric(n[2]));
                } else {
                    q = property->lipnikov(get_coords(n[0]), get_coords(n[1]), get_coords(n[2]), get_coords(n[3]),
                                           get_metric(n[0]), get_metric(n[1]), get_metric(n[2]), get_metric(n[3]));
                }
                #pragma omp critical
                std::cout<<"Quality[ele="<<i<<"] = "<<q<<std::endl;
            }
        }
    }

    /// Get the element minimum quality in metric space.
    double get_qmin() const
    {
        if(ndims==2)
            return get_qmin_2d();
        else
            return get_qmin_3d();
    }

    double get_qmin_2d() const
    {
        double qmin=1; // Where 1 is ideal.

        #pragma omp parallel for reduction(min:qmin)
        for(size_t i=0; i<NElements; i++) {
            const index_t *n=get_element(i);
            if(n[0]<0)
                continue;

            qmin = std::min(qmin, property->lipnikov(get_coords(n[0]), get_coords(n[1]), get_coords(n[2]),
                            get_metric(n[0]), get_metric(n[1]), get_metric(n[2])));
        }

        if(num_processes>1)
            MPI_Allreduce(MPI_IN_PLACE, &qmin, 1, MPI_DOUBLE, MPI_MIN, _mpi_comm);

        return qmin;
    }

    double get_qmin_3d() const
    {
        double qmin=1; // Where 1 is ideal.

        #pragma omp parallel for reduction(min:qmin)
        for(size_t i=0; i<NElements; i++) {
            const index_t *n=get_element(i);
            if(n[0]<0)
                continue;

            qmin = std::min(qmin, property->lipnikov(get_coords(n[0]), get_coords(n[1]), get_coords(n[2]), get_coords(n[3]),
                            get_metric(n[0]), get_metric(n[1]), get_metric(n[2]), get_metric(n[3])));
        }

        if(num_processes>1)
            MPI_Allreduce(MPI_IN_PLACE, &qmin, 1, MPI_DOUBLE, MPI_MIN, _mpi_comm);

        return qmin;
    }

    /// Return the MPI communicator.
    MPI_Comm get_mpi_comm() const
    {
        return _mpi_comm;
    }

    /// Return the node id's connected to the specified node_id
    std::set<index_t> get_node_patch(index_t nid) const
    {
        assert(nid<(index_t)NNodes);
        std::set<index_t> patch;
        for(typename std::vector<index_t>::const_iterator it=NNList[nid].begin(); it!=NNList[nid].end(); ++it)
            patch.insert(patch.end(), *it);
        return patch;
    }

    /// Grow a node patch around node id's until it reaches a minimum size.
    std::set<index_t> get_node_patch(index_t nid, size_t min_patch_size)
    {
        std::set<index_t> patch = get_node_patch(nid);

        if(patch.size()<min_patch_size) {
            std::set<index_t> front = patch, new_front;
            for(;;) {
                for(typename std::set<index_t>::const_iterator it=front.begin(); it!=front.end(); it++) {
                    for(typename std::vector<index_t>::const_iterator jt=NNList[*it].begin(); jt!=NNList[*it].end(); jt++) {
                        if(patch.find(*jt)==patch.end()) {
                            new_front.insert(*jt);
                            patch.insert(*jt);
                        }
                    }
                }

                if(patch.size()>=std::min(min_patch_size, NNodes))
                    break;

                front.swap(new_front);
            }
        }

        return patch;
    }

    /// Calculates the edge lengths in metric space.
    real_t calc_edge_length(index_t nid0, index_t nid1) const
    {
        real_t length=-1.0;
        if(ndims==2) {
            double m[3];
            m[0] = (metric[nid0*3  ]+metric[nid1*3  ])*0.5;
            m[1] = (metric[nid0*3+1]+metric[nid1*3+1])*0.5;
            m[2] = (metric[nid0*3+2]+metric[nid1*3+2])*0.5;

            length = ElementProperty<real_t>::length2d(get_coords(nid0), get_coords(nid1), m);
        } else {
            double m[6];
            m[0] = (metric[nid0*msize  ]+metric[nid1*msize  ])*0.5;
            m[1] = (metric[nid0*msize+1]+metric[nid1*msize+1])*0.5;
            m[2] = (metric[nid0*msize+2]+metric[nid1*msize+2])*0.5;

            m[3] = (metric[nid0*msize+3]+metric[nid1*msize+3])*0.5;
            m[4] = (metric[nid0*msize+4]+metric[nid1*msize+4])*0.5;

            m[5] = (metric[nid0*msize+5]+metric[nid1*msize+5])*0.5;

            length = ElementProperty<real_t>::length3d(get_coords(nid0), get_coords(nid1), m);
        }
        return length;
    }

    real_t maximal_edge_length() const
    {
        double L_max = 0.0;

        #pragma omp parallel for reduction(max:L_max)
        for(index_t i=0; i<(index_t) NNodes; i++) {
            for(typename std::vector<index_t>::const_iterator it=NNList[i].begin(); it!=NNList[i].end(); ++it) {
                if(i<*it) { // Ensure that every edge length is only calculated once.
                    L_max = std::max(L_max, calc_edge_length(i, *it));
                }
            }
        }

        if(num_processes>1)
            MPI_Allreduce(MPI_IN_PLACE, &L_max, 1, MPI_DOUBLE, MPI_MAX, _mpi_comm);

        return L_max;
    }

    /*! Defragment mesh. This compresses the storage of internal data
      structures. This is useful if the mesh has been significantly
      coarsened. */
    void defragment()
    {

        MPI_Barrier(MPI_COMM_WORLD);
        exit(22);
        // Discover which vertices and elements are active.
        std::vector<index_t> active_vertex_map(NNodes);

        MPI_Barrier(MPI_COMM_WORLD);
        exit(23);

        #pragma omp parallel for schedule(static)
        for(size_t i=0; i<NNodes; i++) {
            active_vertex_map[i] = -1;
            NNList[i].clear();
            NEList[i].clear();
        }

        // Identify active elements.
        std::vector<index_t> active_element;

        active_element.reserve(NElements);

        MPI_Barrier(MPI_COMM_WORLD);
        exit(24);

        std::map<index_t, std::set<int> > new_send_set, new_recv_set;
        for(size_t e=0; e<NElements; e++) {
            index_t nid = _ENList[e*nloc];

            // Check if deleted.
            if(nid<0)
                continue;

            // Check if wholly owned by another process or if halo node.
            bool local=false, halo_element=false;
            for(size_t j=0; j<nloc; j++) {
                nid = _ENList[e*nloc+j];
                if(recv_halo.count(nid)) {
                    halo_element = true;
                } else {
                    local = true;
                }
            }
            if(!local)
                continue;

            // Need these mesh entities.
            active_element.push_back(e);

            std::set<int> neigh;
            for(size_t j=0; j<nloc; j++) {
                nid = _ENList[e*nloc+j];
                active_vertex_map[nid]=0;

                if(halo_element) {
                    for(int k=0; k<num_processes; k++) {
                        if(recv_map[k].count(lnn2gnn[nid])) {
                            new_recv_set[k].insert(nid);
                            neigh.insert(k);
                        }
                    }
                }
            }
            for(size_t j=0; j<nloc; j++) {
                nid = _ENList[e*nloc+j];
                for(std::set<int>::iterator kt=neigh.begin(); kt!=neigh.end(); ++kt) {
                    if(send_map[*kt].count(lnn2gnn[nid]))
                        new_send_set[*kt].insert(nid);
                }
            }
        }

        // Create a new numbering.
        index_t cnt=0;
        for(size_t i=0; i<NNodes; i++) {
            if(active_vertex_map[i]<0)
                continue;

            active_vertex_map[i] = cnt++;
        }

        MPI_Barrier(MPI_COMM_WORLD);
        exit(25);

        // Renumber elements
        int active_nelements = active_element.size();
        std::map< std::set<index_t>, index_t > ordered_elements;
        for(int i=0; i<active_nelements; i++) {
            index_t old_eid = active_element[i];
            std::set<index_t> sorted_element;
            for(size_t j=0; j<nloc; j++) {
                index_t new_nid = active_vertex_map[_ENList[old_eid*nloc+j]];
                sorted_element.insert(new_nid);
            }
            if(ordered_elements.find(sorted_element)==ordered_elements.end()) {
                ordered_elements[sorted_element] = old_eid;
            } else {
                std::cerr<<"dup! "
                         <<active_vertex_map[_ENList[old_eid*nloc]]<<" "
                         <<active_vertex_map[_ENList[old_eid*nloc+1]]<<" "
                         <<active_vertex_map[_ENList[old_eid*nloc+2]]<<std::endl;
            }
        }
        std::vector<index_t> element_renumber;
        element_renumber.reserve(ordered_elements.size());
        for(typename std::map< std::set<index_t>, index_t >::const_iterator it=ordered_elements.begin(); it!=ordered_elements.end(); ++it) {
            element_renumber.push_back(it->second);
        }

        // Compress data structures.
        NNodes = cnt;
        NElements = ordered_elements.size();

        std::vector<index_t> defrag_ENList(NElements*nloc);
        std::vector<real_t> defrag_coords(NNodes*ndims);
        std::vector<double> defrag_metric(NNodes*msize);
        std::vector<int> defrag_boundary(NElements*nloc);
        std::vector<double> defrag_quality(NElements);

        MPI_Barrier(MPI_COMM_WORLD);
        exit(26);

        // This first touch is to bind memory locally.
        #pragma omp parallel
        {
            #pragma omp for schedule(static)
            for(int i=0; i<(int)NElements; i++) {
                defrag_ENList[i*nloc] = 0;
                defrag_boundary[i*nloc] = 0;
            }

            #pragma omp for schedule(static)
            for(int i=0; i<(int)NNodes; i++) {
                defrag_coords[i*ndims] = 0.0;
                defrag_metric[i*msize] = 0.0;
            }
        }

        // Second sweep writes elements with new numbering.
        for(int i=0; i<NElements; i++) {
            index_t old_eid = element_renumber[i];
            index_t new_eid = i;
            for(size_t j=0; j<nloc; j++) {
                index_t new_nid = active_vertex_map[_ENList[old_eid*nloc+j]];
                assert(new_nid<(index_t)NNodes);
                defrag_ENList[new_eid*nloc+j] = new_nid;
                defrag_boundary[new_eid*nloc+j] = boundary[old_eid*nloc+j];
            }
            defrag_quality[new_eid] = quality[old_eid];
        }

        // Second sweep writes node data with new numbering.
        for(size_t old_nid=0; old_nid<active_vertex_map.size(); ++old_nid) {
            index_t new_nid = active_vertex_map[old_nid];
            if(new_nid<0)
                continue;

            for(size_t j=0; j<ndims; j++)
                defrag_coords[new_nid*ndims+j] = _coords[old_nid*ndims+j];
            for(size_t j=0; j<msize; j++)
                defrag_metric[new_nid*msize+j] = metric[old_nid*msize+j];
        }

        memcpy(&_ENList[0], &defrag_ENList[0], NElements*nloc*sizeof(index_t));
        memcpy(&boundary[0], &defrag_boundary[0], NElements*nloc*sizeof(int));
        memcpy(&quality[0], &defrag_quality[0], NElements*sizeof(double));
        memcpy(&_coords[0], &defrag_coords[0], NNodes*ndims*sizeof(real_t));
        memcpy(&metric[0], &defrag_metric[0], NNodes*msize*sizeof(double));

        MPI_Barrier(MPI_COMM_WORLD);
        exit(27);

        // Renumber halo, fix lnn2gnn and node_owner.
        if(num_processes>1) {
            std::vector<index_t> defrag_lnn2gnn(NNodes);
            std::vector<int> defrag_owner(NNodes);

            for(size_t old_nid=0; old_nid<active_vertex_map.size(); ++old_nid) {
                index_t new_nid = active_vertex_map[old_nid];
                if(new_nid<0)
                    continue;

                defrag_lnn2gnn[new_nid] = lnn2gnn[old_nid];
                defrag_owner[new_nid] = node_owner[old_nid];
            }

            lnn2gnn.swap(defrag_lnn2gnn);
            node_owner.swap(defrag_owner);

            for(int k=0; k<num_processes; k++) {
                std::vector<int> new_halo;
                send_map[k].clear();
                for(std::vector<int>::iterator jt=send[k].begin(); jt!=send[k].end(); ++jt) {
                    if(new_send_set[k].count(*jt)) {
                        index_t new_lnn = active_vertex_map[*jt];
                        new_halo.push_back(new_lnn);
                        send_map[k][lnn2gnn[new_lnn]] = new_lnn;
                    }
                }
                send[k].swap(new_halo);
            }

            for(int k=0; k<num_processes; k++) {
                std::vector<int> new_halo;
                recv_map[k].clear();
                for(std::vector<int>::iterator jt=recv[k].begin(); jt!=recv[k].end(); ++jt) {
                    if(new_recv_set[k].count(*jt)) {
                        index_t new_lnn = active_vertex_map[*jt];
                        new_halo.push_back(new_lnn);
                        recv_map[k][lnn2gnn[new_lnn]] = new_lnn;
                    }
                }
                recv[k].swap(new_halo);
            }

            {
                send_halo.clear();
                for(int k=0; k<num_processes; k++) {
                    for(std::vector<int>::iterator jt=send[k].begin(); jt!=send[k].end(); ++jt) {
                        send_halo.insert(*jt);
                    }
                }
            }

            {
                recv_halo.clear();
                for(int k=0; k<num_processes; k++) {
                    for(std::vector<int>::iterator jt=recv[k].begin(); jt!=recv[k].end(); ++jt) {
                        recv_halo.insert(*jt);
                    }
                }
            }
        } else {
            for(size_t i=0; i<NNodes; ++i) {
                lnn2gnn[i] = i;
                node_owner[i] = 0;
            }
        }

        create_adjacency();
    }

    /// This is used to verify that the mesh and its metadata is correct.
    bool verify() const
    {
        bool state = true;

        std::vector<int> mpi_node_owner(NNodes, rank);
        if(num_processes>1)
            for(int p=0; p<num_processes; p++)
                for(std::vector<int>::const_iterator it=recv[p].begin(); it!=recv[p].end(); ++it) {
                    mpi_node_owner[*it] = p;
                }
        std::vector<int> mpi_ele_owner(NElements, rank);
        if(num_processes>1)
            for(size_t i=0; i<NElements; i++) {
                if(_ENList[i*nloc]<0)
                    continue;
                int owner = mpi_node_owner[_ENList[i*nloc]];
                for(size_t j=1; j<nloc; j++)
                    owner = std::min(owner, mpi_node_owner[_ENList[i*nloc+j]]);
                mpi_ele_owner[i] = owner;
            }

        // Check for the correctness of NNList and NEList.
        std::vector< std::set<index_t> > local_NEList(NNodes);
        std::vector< std::set<index_t> > local_NNList(NNodes);
        for(size_t i=0; i<NElements; i++) {
            if(_ENList[i*nloc]<0)
                continue;

            for(size_t j=0; j<nloc; j++) {
                index_t nid_j = _ENList[i*nloc+j];

                local_NEList[nid_j].insert(i);
                for(size_t k=j+1; k<nloc; k++) {
                    index_t nid_k = _ENList[i*nloc+k];
                    local_NNList[nid_j].insert(nid_k);
                    local_NNList[nid_k].insert(nid_j);
                }
            }
        }
        {
            if(rank==0) std::cout<<"VERIFY: NNList..................";
            if(NNList.size()==0) {
                if(rank==0) std::cout<<"empty\n";
            } else {
                bool valid_nnlist=true;
                for(size_t i=0; i<NNodes; i++) {
                    size_t active_cnt=0;
                    for(size_t j=0; j<NNList[i].size(); j++) {
                        if(NNList[i][j]>=0)
                            active_cnt++;
                    }
                    if(active_cnt!=local_NNList[i].size()) {
                        valid_nnlist=false;

                        std::cerr<<std::endl<<"active_cnt!=local_NNList[i].size() "<<active_cnt<<", "<<local_NNList[i].size()<<std::endl;
                        std::cerr<<"NNList["
                                 <<i
                                 <<"("
                                 <<get_coords(i)[0]<<", "
                                 <<get_coords(i)[1]<<", ";
                        if(ndims==3) std::cerr<<get_coords(i)[2]<<", ";
                        std::cerr<<send_halo.count(i)<<", "<<recv_halo.count(i)<<")] =       ";
                        for(size_t j=0; j<NNList[i].size(); j++)
                            std::cerr<<NNList[i][j]<<"("<<NNList[NNList[i][j]].size()<<", "
                                     <<send_halo.count(NNList[i][j])<<", "
                                     <<recv_halo.count(NNList[i][j])<<") ";
                        std::cerr<<std::endl;
                        std::cerr<<"local_NNList["<<i<<"] = ";
                        for(typename std::set<index_t>::iterator kt=local_NNList[i].begin(); kt!=local_NNList[i].end(); ++kt)
                            std::cerr<<*kt<<" ";
                        std::cerr<<std::endl;

                        state = false;
                    }
                }
                if(rank==0) {
                    if(valid_nnlist) {
                        std::cout<<"pass\n";
                    } else {
                        state = false;
                        std::cout<<"warn\n";
                    }
                }
            }
        }
        {
            if(rank==0) std::cout<<"VERIFY: NEList..................";
            std::string result="pass\n";
            if(NEList.size()==0) {
                result = "empty\n";
            } else {
                for(size_t i=0; i<NNodes; i++) {
                    if(local_NEList[i].size()!=NEList[i].size()) {
                        result = "fail (NEList[i].size()!=local_NEList[i].size())\n";
                        state = false;
                        break;
                    }
                    if(local_NEList[i].size()==0)
                        continue;
                    if(local_NEList[i]!=NEList[i]) {
                        result = "fail (local_NEList[i]!=NEList[i])\n";
                        state = false;
                        break;
                    }
                }
            }
            if(rank==0) std::cout<<result;
        }
        if(ndims==2) {
            long double area=0, min_ele_area=0, max_ele_area=0;

            size_t i=0;
            for(; i<NElements; i++) {
                const index_t *n=get_element(i);
                if((mpi_ele_owner[i]!=rank) || (n[0]<0))
                    continue;

                area = property->area(get_coords(n[0]),
                                      get_coords(n[1]),
                                      get_coords(n[2]));
                min_ele_area = area;
                max_ele_area = area;
                i++;
                break;
            }
            for(; i<NElements; i++) {
                const index_t *n=get_element(i);
                if((mpi_ele_owner[i]!=rank) || (n[0]<0))
                    continue;

                long double larea = property->area(get_coords(n[0]),
                                                   get_coords(n[1]),
                                                   get_coords(n[2]));
                if(pragmatic_isnan(larea)) {
                    std::cerr<<"ERROR: Bad element "<<n[0]<<", "<<n[1]<<", "<<n[2]<<std::endl;
                }

                area += larea;
                min_ele_area = std::min(min_ele_area, larea);
                max_ele_area = std::max(max_ele_area, larea);
            }

            MPI_Allreduce(MPI_IN_PLACE, &area, 1, MPI_LONG_DOUBLE, MPI_SUM, get_mpi_comm());
            MPI_Allreduce(MPI_IN_PLACE, &min_ele_area, 1, MPI_LONG_DOUBLE, MPI_MIN, get_mpi_comm());
            MPI_Allreduce(MPI_IN_PLACE, &max_ele_area, 1, MPI_LONG_DOUBLE, MPI_MAX, get_mpi_comm());

            if(rank==0) {
                std::cout<<"VERIFY: total area  ............"<<area<<std::endl;
                std::cout<<"VERIFY: minimum element area...."<<min_ele_area<<std::endl;
                std::cout<<"VERIFY: maximum element area...."<<max_ele_area<<std::endl;
            }
        } else {
            long double volume=0, min_ele_vol=0, max_ele_vol=0;
            size_t i=0;
            for(; i<NElements; i++) {
                const index_t *n=get_element(i);
                if((mpi_ele_owner[i]!=rank) || (n[0]<0))
                    continue;

                volume = property->volume(get_coords(n[0]),
                                          get_coords(n[1]),
                                          get_coords(n[2]),
                                          get_coords(n[3]));
                min_ele_vol = volume;
                max_ele_vol = volume;
                i++;
                break;
            }
            for(; i<NElements; i++) {
                const index_t *n=get_element(i);
                if((mpi_ele_owner[i]!=rank) || (n[0]<0))
                    continue;

                long double lvolume = property->volume(get_coords(n[0]),
                                                       get_coords(n[1]),
                                                       get_coords(n[2]),
                                                       get_coords(n[3]));
                volume += lvolume;
                min_ele_vol = std::min(min_ele_vol, lvolume);
                max_ele_vol = std::max(max_ele_vol, lvolume);
            }

            MPI_Allreduce(MPI_IN_PLACE, &volume, 1, MPI_LONG_DOUBLE, MPI_SUM, get_mpi_comm());
            MPI_Allreduce(MPI_IN_PLACE, &min_ele_vol, 1, MPI_LONG_DOUBLE, MPI_MIN, get_mpi_comm());
            MPI_Allreduce(MPI_IN_PLACE, &max_ele_vol, 1, MPI_LONG_DOUBLE, MPI_MAX, get_mpi_comm());

            if(rank==0) {
                std::cout<<"VERIFY: total volume.............."<<volume<<std::endl;
                std::cout<<"VERIFY: minimum element volume...."<<min_ele_vol<<std::endl;
                std::cout<<"VERIFY: maximum element volume...."<<max_ele_vol<<std::endl;
            }
        }

        double cachedq=0;
        for(size_t i=0; i<NElements; i++) {
            const index_t *n=get_element(i);
            if(n[0]<0)
                continue;
            cachedq += quality[i];
        }

        MPI_Allreduce(MPI_IN_PLACE, &cachedq, 1, MPI_DOUBLE, MPI_SUM, get_mpi_comm());

        double qmean = get_qmean();
        double qmin = get_qmin();
        if(rank==0) {
            std::cout<<"VERIFY: mean quality......."<<qmean<<std::endl;
            std::cout<<"VERIFY: min quality........"<<qmin<<std::endl;
            std::cout<<"VERIFY: cached quality....."<<cachedq<<std::endl;
        }

        int false_cnt = state?0:1;
        if(num_processes>1) {
            MPI_Allreduce(MPI_IN_PLACE, &false_cnt, 1, MPI_INT, MPI_SUM, _mpi_comm);
        }
        state = (false_cnt == 0);

        return state;
    }

    void send_all_to_all(std::vector< std::vector<index_t> > send_vec,
                         std::vector< std::vector<index_t> > *recv_vec)
    {
        int ierr, recv_size, tag = 123456;
        std::vector<MPI_Status> status(num_processes);
        std::vector<MPI_Request> send_req(num_processes);
        std::vector<MPI_Request> recv_req(num_processes);

        for (int proc=0; proc<num_processes; proc++) {
            if (proc == rank) {
                send_req[proc] = MPI_REQUEST_NULL;
                continue;
            }

            ierr = MPI_Isend(send_vec[proc].data(), send_vec[proc].size(), MPI_INDEX_T,
                             proc, tag, _mpi_comm, &send_req[proc]);
            assert(ierr==0);
        }

        /* Receive send list from remote proc */
        for (int proc=0; proc<num_processes; proc++) {
            if (proc == rank) {
                recv_req[proc] = MPI_REQUEST_NULL;
                continue;
            }

            ierr = MPI_Probe(proc, tag, _mpi_comm, &(status[proc]));
            assert(ierr==0);
            ierr = MPI_Get_count(&(status[proc]), MPI_INT, &recv_size);
            assert(ierr==0);
            (*recv_vec)[proc].resize(recv_size);
            MPI_Irecv((*recv_vec)[proc].data(), recv_size, MPI_INT, proc,
                      tag, _mpi_comm, &recv_req[proc]);
            assert(ierr==0);
        }

        MPI_Waitall(num_processes, &(send_req[0]), &(status[0]));
        MPI_Waitall(num_processes, &(recv_req[0]), &(status[0]));
    }


private:
    template<typename _real_t, int _dim> friend class MetricField;
    template<typename _real_t, int _dim> friend class Smooth;
    template<typename _real_t, int _dim> friend class Swapping;
    template<typename _real_t, int _dim> friend class Coarsen;
    template<typename _real_t, int _dim> friend class Refine;
    template<typename _real_t> friend class DeferredOperations;
    template<typename _real_t> friend class VTKTools;

    void _init(int _NNodes, int _NElements, const index_t *ENList,
               const real_t *x, const real_t *y, const real_t *z,
               const index_t *lnn2gnn, index_t NPNodes)
    {
        num_processes = 1;
        rank=0;

        NElements = _NElements;
        NNodes = _NNodes;

        MPI_Comm_size(_mpi_comm, &num_processes);
        MPI_Comm_rank(_mpi_comm, &rank);

        // Assign the correct MPI data type to MPI_INDEX_T and MPI_REAL_T
        mpi_type_wrapper<index_t> mpi_index_t_wrapper;
        MPI_INDEX_T = mpi_index_t_wrapper.mpi_type;
        mpi_type_wrapper<real_t> mpi_real_t_wrapper;
        MPI_REAL_T = mpi_real_t_wrapper.mpi_type;

        nthreads = pragmatic_nthreads();

        if(z==NULL) {
            nloc = 3;
            ndims = 2;
            msize = 3;
        } else {
            nloc = 4;
            ndims = 3;
            msize = 6;
        }

        // From the (local) ENList, create the halo.
#ifdef HAVE_BOOST_UNORDERED_MAP_HPP
        boost::unordered_map<index_t, index_t> gnn2lnn;
#else
        std::map<index_t, index_t> gnn2lnn;
#endif

        if(num_processes>1) {
            assert(lnn2gnn!=NULL);
            for(size_t i=0; i<(size_t)NNodes; i++) {
                gnn2lnn[lnn2gnn[i]] = i;
            }

            std::vector<index_t> owner_range(num_processes+1);
            index_t bufIn = NPNodes;
            MPI_Allgather(&bufIn, 1, MPI_INDEX_T, owner_range.data()+1, 1, MPI_INDEX_T, _mpi_comm);
            for(int i=1;i<=num_processes;i++) {
                owner_range[i]+=owner_range[i-1];
            }
<<<<<<< HEAD
            printf("DEBUG(%d)  NPNodes: %d, owner_range: %d %d %d\n", rank, NPNodes, owner_range[0], owner_range[1], owner_range[2]);
            
=======

>>>>>>> 32e955d3
            std::vector< std::set<index_t> > recv_set(num_processes);
            for(size_t i=0; i<(size_t)NElements*nloc; i++) {
                index_t lnn = ENList[i];
                index_t gnn = lnn2gnn[lnn];
                for(int j=0; j<num_processes; j++) {
                    if(gnn<owner_range[j+1]) {
                        if(j!=rank)
                            recv_set[j].insert(gnn);
                        break;
                    }
                }
            }
            std::vector<int> recv_size(num_processes);
            recv.resize(num_processes);
            recv_map.resize(num_processes);
            for(int j=0; j<num_processes; j++) {
                for(typename std::set<int>::const_iterator it=recv_set[j].begin(); it!=recv_set[j].end(); ++it) {
                    recv[j].push_back(*it);
                }
                recv_size[j] = recv[j].size();
            }
            std::vector<int> send_size(num_processes);
            MPI_Alltoall(recv_size.data(), 1, MPI_INT,
                         send_size.data(), 1, MPI_INT, _mpi_comm);

            // Setup non-blocking receives
            send.resize(num_processes);
            send_map.resize(num_processes);
            std::vector<MPI_Request> request(num_processes*2);
            for(int i=0; i<num_processes; i++) {
                if((i==rank)||(send_size[i]==0)) {
                    request[i] =  MPI_REQUEST_NULL;
                } else {
                    send[i].resize(send_size[i]);
                    MPI_Irecv(&(send[i][0]), send_size[i], MPI_INDEX_T, i, 0, _mpi_comm, &(request[i]));
                }
            }

            // Non-blocking sends.
            for(int i=0; i<num_processes; i++) {
                if((i==rank)||(recv_size[i]==0)) {
                    request[num_processes+i] =  MPI_REQUEST_NULL;
                } else {
                    MPI_Isend(&(recv[i][0]), recv_size[i], MPI_INDEX_T, i, 0, _mpi_comm, &(request[num_processes+i]));
                }
            }

            std::vector<MPI_Status> status(num_processes*2);
            MPI_Waitall(num_processes, &(request[0]), &(status[0]));
            MPI_Waitall(num_processes, &(request[num_processes]), &(status[num_processes]));

            for(int j=0; j<num_processes; j++) {
                for(int k=0; k<recv_size[j]; k++) {
                    index_t gnn = recv[j][k];
                    index_t lnn = gnn2lnn[gnn];
                    recv_map[j][gnn] = lnn;
                    recv[j][k] = lnn;
                }

                for(int k=0; k<send_size[j]; k++) {
                    index_t gnn = send[j][k];
                    index_t lnn = gnn2lnn[gnn];
                    send_map[j][gnn] = lnn;
                    send[j][k] = lnn;
                    std::map<index_t, std::set<int>>::iterator it=halo_shared.find(lnn);
                    if (it != halo_shared.end()) 
                        it->second.insert(j);
                    else {
                        std::set<int> procs({j});
                        halo_shared[lnn] = procs;
                    }
                }
            }

        }


        _ENList.resize(NElements*nloc);
        quality.resize(NElements);
        _coords.resize(NNodes*ndims);
        metric.resize(NNodes*msize);
        NNList.resize(NNodes);
        NEList.resize(NNodes);
        node_owner.resize(NNodes);
        this->lnn2gnn.resize(NNodes);

        // TODO I don't know whether this method makes sense anymore.
        // Enforce first-touch policy
        #pragma omp parallel
        {
            #pragma omp for schedule(static)
            for(int i=0; i<(int)NElements; i++) {
                for(size_t j=0; j<nloc; j++) {
                    _ENList[i*nloc+j] = ENList[i*nloc+j];
                }
            }
            if(ndims==2) {
                #pragma omp for schedule(static)
                for(int i=0; i<(int)NNodes; i++) {
                    _coords[i*2  ] = x[i];
                    _coords[i*2+1] = y[i];
                }
            } else {
                #pragma omp for schedule(static)
                for(int i=0; i<(int)NNodes; i++) {
                    _coords[i*3  ] = x[i];
                    _coords[i*3+1] = y[i];
                    _coords[i*3+2] = z[i];
                }
            }

            #pragma omp single nowait
            {
                if(num_processes>1) {
                    // Take into account renumbering for halo.
                    for(int j=0; j<num_processes; j++) {
                        for(size_t k=0; k<recv[j].size(); k++) {
                            recv_halo.insert(recv[j][k]);
                        }
                        for(size_t k=0; k<send[j].size(); k++) {
                            send_halo.insert(send[j][k]);
                        }
                    }
                }
            }

            // Set the orientation of elements.
            #pragma omp single
            {
                const int *n=get_element(0);
                assert(n[0]>=0);

                if(ndims==2)
                    property = new ElementProperty<real_t>(get_coords(n[0]),
                                                           get_coords(n[1]),
                                                           get_coords(n[2]));
                else
                    property = new ElementProperty<real_t>(get_coords(n[0]),
                                                           get_coords(n[1]),
                                                           get_coords(n[2]),
                                                           get_coords(n[3]));
            }

            if(ndims==2) {
                #pragma omp for schedule(static)
                for(size_t i=0; i<(size_t)NElements; i++) {
                    const int *n=get_element(i);
                    assert(n[0]>=0);

                    double volarea = property->area(get_coords(n[0]),
                                                    get_coords(n[1]),
                                                    get_coords(n[2]));

                    if(volarea<0)
                        invert_element(i);

                    update_quality<2>(i);
                }
            } else {
                #pragma omp for schedule(static)
                for(size_t i=0; i<(size_t)NElements; i++) {
                    const int *n=get_element(i);
                    assert(n[0]>=0);

                    double volarea = property->volume(get_coords(n[0]),
                                                      get_coords(n[1]),
                                                      get_coords(n[2]),
                                                      get_coords(n[3]));

                    if(volarea<0)
                        invert_element(i);

                    update_quality<3>(i);
                }
            }
        }

        create_adjacency();
        
        
//        for (int iVer; iVer<NNodes; ++iVer){
//            printf("DEBUG(%d)  Before this->lnn2gnn[%d] : %d,    lnn2gnn : %d\n", rank, iVer, this->lnn2gnn[iVer], lnn2gnn[iVer]);
//        }
	    
        create_global_node_numbering();


//        print_halo("End of Mesh::_init");
        
//        for (int iVer; iVer<NNodes; ++iVer){
//            printf("DEBUG(%d)  After this->lnn2gnn[%d] : %d,    lnn2gnn : %d\n", rank, iVer, this->lnn2gnn[iVer], lnn2gnn[iVer]);
//        }

    }


    /// print halo related structures
    void print_halo(char * text) 
    {

        printf("DEBUG(%d)  %s\n", rank, text);
        printf("DEBUG(%d)  recv:\n", rank);
        for (int i=0; i<recv.size(); ++i) {
            printf("DEBUG(%d)       [%d]", rank, i);
            for (int j=0; j<recv[i].size(); ++j) printf("  %d", recv[i][j]);
            printf("\n");
        }
        printf("DEBUG(%d)  send:\n", rank);
        for (int i=0; i<send.size(); ++i) {
            printf("DEBUG(%d)       [%d]", rank, i);
            for (int j=0; j<send[i].size(); ++j) printf("  %d", send[i][j]);
            printf("\n");
        }
        printf("DEBUG(%d)  recv_map:\n", rank);
        for (int i=0; i<recv_map.size(); ++i){
            printf("DEBUG(%d)           [%d]", rank, i);
            for (std::map<index_t,index_t>::const_iterator it=recv_map[i].begin(); it!=recv_map[i].end(); ++it)
                printf("  %d->%d", it->first, it->second);
            printf("\n");
        }
        printf("DEBUG(%d)  send_map:\n", rank);
        for (int i=0; i<send_map.size(); ++i){
            printf("DEBUG(%d)           [%d]", rank, i);
            for (std::map<index_t,index_t>::const_iterator it=send_map[i].begin(); it!=send_map[i].end(); ++it)
                printf("  %d->%d", it->first, it->second);
            printf("\n");
        }
        printf("DEBUG(%d)  recv_halo:\n", rank);
        printf("DEBUG(%d)            ", rank);
        for (std::set<index_t>::const_iterator it=recv_halo.begin(); it!=recv_halo.end(); ++it)
            printf("  %d", *it);
        printf("\n");
        printf("DEBUG(%d)  send_halo:\n", rank);
        printf("DEBUG(%d)            ", rank);
        for (std::set<index_t>::const_iterator it=send_halo.begin(); it!=send_halo.end(); ++it)
            printf("  %d", *it);
        printf("\n");
        printf("DEBUG(%d)  node_owner:\n", rank);
        printf("DEBUG(%d)             ", rank);
        for (int i=0; i<node_owner.size();++i)
            printf("  %d->%d", i, node_owner[i]);
        printf("\n");
        printf("DEBUG(%d)  halo_shared:\n", rank);
        for (std::map<index_t,std::set<int>>::const_iterator it=halo_shared.begin(); it!=halo_shared.end(); ++it){
            printf("DEBUG(%d)           %d ->", rank, it->first);
            for (std::set<int>::const_iterator it2=it->second.begin(); it2!=it->second.end(); ++it2)
                printf("  %d", *it2);
            printf("\n");
        }

    }


    /// Create required adjacency lists.
    void create_adjacency()
    {
	    NNList.clear();
	    NNList.resize(NNodes);
	    NEList.clear();
	    NEList.resize(NNodes);

        for(size_t i=0; i<NElements; i++) {
            if(_ENList[i*nloc]<0)
                continue;

            for(size_t j=0; j<nloc; j++) {
                index_t nid_j = _ENList[i*nloc+j];
		        assert(nid_j<NNodes);
                NEList[nid_j].insert(NEList[nid_j].end(), i);
                for(size_t k=0; k<nloc; k++) {
                    if(j!=k) {
                        index_t nid_k = _ENList[i*nloc+k];
	                    assert(nid_k<NNodes);
                        NNList[nid_j].push_back(nid_k);
                    }
                }
            }
        }

        // Finalise
        for(size_t i=0; i<NNodes; i++) {
            if(NNList[i].empty())
                continue;

            std::vector<index_t> *nnset = new std::vector<index_t>();

            std::sort(NNList[i].begin(),NNList[i].end());
            std::unique_copy(NNList[i].begin(), NNList[i].end(), std::inserter(*nnset, nnset->begin()));

            NNList[i].swap(*nnset);
            delete nnset;
        }
    }






    void trim_halo()
    {
        std::set<index_t> recv_halo_temp, send_halo_temp;

        // Traverse all vertices V in all recv[i] vectors. Vertices in send[i] belong by definition to *this* MPI process,
        // so all elements adjacent to them either belong exclusively to *this* process or cross partitions.
        // TODO somewheer update halo_shared...
        for(int i=0; i<num_processes; i++) {
            if(recv[i].size()==0)
                continue;

            std::vector<index_t> recv_temp;
#ifdef HAVE_BOOST_UNORDERED_MAP_HPP
            boost::unordered_map<index_t, index_t> recv_map_temp;
#else
            std::map<index_t, index_t> recv_map_temp;
#endif

            for(typename std::vector<index_t>::const_iterator vit = recv[i].begin(); vit != recv[i].end(); ++vit) {
                // For each vertex, traverse a copy of the vertex's NEList.
                // We need a copy because erase_element modifies the original NEList.
                std::set<index_t> NEList_copy = NEList[*vit];
                for(typename std::set<index_t>::const_iterator eit = NEList_copy.begin(); eit != NEList_copy.end(); ++eit) {
                    // Check whether all vertices comprising the element belong to another MPI process.
                    std::vector<index_t> n(nloc);
                    get_element(*eit, &n[0]);
                    if(n[0] < 0)
                        continue;

                    // If one of the vertices belongs to *this* partition, the element should be retained.
                    bool to_be_deleted = true;
                    for(size_t j=0; j<nloc; ++j)
                        if(is_owned_node(n[j])) {
                            to_be_deleted = false;
                            break;
                        }

                    if(to_be_deleted) {
                        erase_element(*eit);

                        // Now check whether one of the edges must be deleted
                        for(size_t j=0; j<nloc; ++j) {
                            for(size_t k=j+1; k<nloc; ++k) {
                                std::set<index_t> intersection;
                                std::set_intersection(NEList[n[j]].begin(), NEList[n[j]].end(), NEList[n[k]].begin(), NEList[n[k]].end(),
                                                      std::inserter(intersection, intersection.begin()));

                                // If these two vertices have no element in common anymore,
                                // then the corresponding edge does not exist, so update NNList.
                                if(intersection.empty()) {
                                    typename std::vector<index_t>::iterator it;
                                    it = std::find(NNList[n[j]].begin(), NNList[n[j]].end(), n[k]);
                                    NNList[n[j]].erase(it);
                                    it = std::find(NNList[n[k]].begin(), NNList[n[k]].end(), n[j]);
                                    NNList[n[k]].erase(it);
                                }
                            }
                        }
                    }
                }

                // If this vertex is no longer part of any element, then it is safe to be removed.
                if(NEList[*vit].empty()) {
                    // Update NNList of all neighbours
                    for(typename std::vector<index_t>::const_iterator neigh_it = NNList[*vit].begin(); neigh_it != NNList[*vit].end(); ++neigh_it) {
                        typename std::vector<index_t>::iterator it = std::find(NNList[*neigh_it].begin(), NNList[*neigh_it].end(), *vit);
                        NNList[*neigh_it].erase(it);
                    }

                    erase_vertex(*vit);
                } else {
                    // We will keep this vertex, so put it into recv_halo_temp.
                    recv_temp.push_back(*vit);
                    recv_map_temp[lnn2gnn[*vit]] = *vit;
                    recv_halo_temp.insert(*vit);
                }
            }

            recv[i].swap(recv_temp);
            recv_map[i].swap(recv_map_temp);
        }

        // Once all recv[i] have been traversed, update recv_halo.
        recv_halo.swap(recv_halo_temp);

        // Traverse all vertices V in all send[i] vectors.
        // If none of V's neighbours are owned by the i-th MPI process, it means that the i-th process
        // has removed V from its recv_halo, so remove the vertex from send[i].
        for(int i=0; i<num_processes; i++) {
            if(send[i].size()==0)
                continue;

            std::vector<index_t> send_temp;
#ifdef HAVE_BOOST_UNORDERED_MAP_HPP
            boost::unordered_map<index_t, index_t> send_map_temp;
#else
            std::map<index_t, index_t> send_map_temp;
#endif

            for(typename std::vector<index_t>::const_iterator vit = send[i].begin(); vit != send[i].end(); ++vit) {
                bool to_be_deleted = true;
                for(typename std::vector<index_t>::const_iterator neigh_it = NNList[*vit].begin(); neigh_it != NNList[*vit].end(); ++neigh_it)
                    if(node_owner[*neigh_it] == i) {
                        to_be_deleted = false;
                        break;
                    }

                if(!to_be_deleted) {
                    send_temp.push_back(*vit);
                    send_map_temp[lnn2gnn[*vit]] = *vit;
                    send_halo_temp.insert(*vit);
                }
            }

            send[i].swap(send_temp);
            send_map[i].swap(send_map_temp);
        }

        // Once all send[i] have been traversed, update send_halo.
        send_halo.swap(send_halo_temp);
    }








    void create_global_node_numbering()
    {
        if(num_processes>1) {
            // Calculate the global numbering offset for this partition.
            int gnn_offset;
            int NPNodes = NNodes - recv_halo.size();
            MPI_Scan(&NPNodes, &gnn_offset, 1, MPI_INT, MPI_SUM, get_mpi_comm());
            gnn_offset-=NPNodes;

            // Write global node numbering and ownership for nodes assigned to local process.
            for(index_t i=0; i < (index_t) NNodes; i++) {
                if(recv_halo.count(i)) {
                    lnn2gnn[i] = 0;
                } else {
                    lnn2gnn[i] = gnn_offset++;
                    node_owner[i] = rank;
                }
            }

            // Update GNN's for the halo nodes.
            halo_update<int, 1>(_mpi_comm, send, recv, lnn2gnn);

            // Finish writing node ownerships.
            for(int i=0; i<num_processes; i++) {
                for(std::vector<int>::const_iterator it=recv[i].begin(); it!=recv[i].end(); ++it) {
                    node_owner[*it] = i;
                }
            }
        } else {
            memset(&node_owner[0], 0, NNodes*sizeof(int));
            for(index_t i=0; i < (index_t) NNodes; i++)
                lnn2gnn[i] = i;
        }
    }

    void create_gappy_global_numbering(size_t pNElements)
    {
        // We expect to have NElements_predict/2 nodes in the partition,
        // so let's reserve 10 times more space for global node numbers.
        index_t gnn_reserve = 5*pNElements;
        MPI_Scan(&gnn_reserve, &gnn_offset, 1, MPI_INDEX_T, MPI_SUM, _mpi_comm);
        gnn_offset -= gnn_reserve;

        for(size_t i=0; i<NNodes; ++i) {
            if(node_owner[i] == rank)
                lnn2gnn[i] = gnn_offset+i;
            else
                lnn2gnn[i] = -1;
        }

        halo_update<int, 1>(_mpi_comm, send, recv, lnn2gnn);

        for(int i=0; i<num_processes; i++) {
            send_map[i].clear();
            for(std::vector<int>::const_iterator it=send[i].begin(); it!=send[i].end(); ++it) {
                assert(node_owner[*it]==rank);
                send_map[i][lnn2gnn[*it]] = *it;
            }

            recv_map[i].clear();
            for(std::vector<int>::const_iterator it=recv[i].begin(); it!=recv[i].end(); ++it) {
                node_owner[*it] = i;
                recv_map[i][lnn2gnn[*it]] = *it;
            }
        }
    }

    void update_gappy_global_numbering(std::vector<size_t>& recv_cnt, std::vector<size_t>& send_cnt)
    {
        // MPI_Requests for all non-blocking communications.
        std::vector<MPI_Request> request(num_processes*2);
        
        printf("DEBUG(%d)  recv_cnt: %d %d    send_cnt: %d %d\n", get_rank(), recv_cnt[0], recv_cnt[1], send_cnt[0], send_cnt[1]);

        // Setup non-blocking receives.
        std::vector< std::vector<index_t> > recv_buff(num_processes);
        for(int i=0; i<num_processes; i++) {
            if(recv_cnt[i]==0) {
                request[i] =  MPI_REQUEST_NULL;
            } else {
                recv_buff[i].resize(recv_cnt[i]);
                MPI_Irecv(&(recv_buff[i][0]), recv_buff[i].size(), MPI_INDEX_T, i, 0, _mpi_comm, &(request[i]));
            }
        }

        // Non-blocking sends.
        std::vector< std::vector<index_t> > send_buff(num_processes);
        for(int i=0; i<num_processes; i++) {
            if(send_cnt[i]==0) {
                request[num_processes+i] = MPI_REQUEST_NULL;
            } else {
                for(typename std::vector<index_t>::const_iterator it=send[i].end()-send_cnt[i]; it!=send[i].end(); ++it)
                    send_buff[i].push_back(lnn2gnn[*it]);

                MPI_Isend(&(send_buff[i][0]), send_buff[i].size(), MPI_INDEX_T, i, 0, _mpi_comm, &(request[num_processes+i]));
            }
        }

        std::vector<MPI_Status> status(num_processes*2);
/*        int rank = get_rank();
        if (rank == 0) {
            MPI_Wait(&request[0], &status[0]);
            MPI_Wait(&request[1], &status[1]);
            MPI_Wait(&request[2], &status[2]);
            MPI_Wait(&request[3], &status[3]);
        }
        if (rank == 1) {
            MPI_Wait(&request[0], &status[0]);
            MPI_Wait(&request[1], &status[1]);
            MPI_Wait(&request[2], &status[2]);
            MPI_Wait(&request[3], &status[3]);
        }
*/
        MPI_Waitall(num_processes, &(request[0]), &(status[0]));        
        MPI_Waitall(num_processes, &(request[num_processes]), &(status[num_processes]));

        for(int i=0; i<num_processes; i++) {
            int k=0;
            for(typename std::vector<index_t>::const_iterator it=recv[i].end()-recv_cnt[i]; it!=recv[i].end(); ++it, ++k)
                lnn2gnn[*it] = recv_buff[i][k];
        }
    }

    template<int dim>
    inline double calculate_quality(const index_t* n)
    {
        if(dim==2) {
            const double *x0 = get_coords(n[0]);
            const double *x1 = get_coords(n[1]);
            const double *x2 = get_coords(n[2]);

            const double *m0 = get_metric(n[0]);
            const double *m1 = get_metric(n[1]);
            const double *m2 = get_metric(n[2]);

            return property->lipnikov(x0, x1, x2, m0, m1, m2);
        } else {
            const double *x0 = get_coords(n[0]);
            const double *x1 = get_coords(n[1]);
            const double *x2 = get_coords(n[2]);
            const double *x3 = get_coords(n[3]);

            const double *m0 = get_metric(n[0]);
            const double *m1 = get_metric(n[1]);
            const double *m2 = get_metric(n[2]);
            const double *m3 = get_metric(n[3]);

            return property->lipnikov(x0, x1, x2, x3, m0, m1, m2, m3);
        }
    }

    template<int dim>
    inline void update_quality(index_t element)
    {
        const index_t *n=get_element(element);

        if(dim==2) {
            quality[element] = calculate_quality<2>(n);
        } else {
            quality[element] = calculate_quality<3>(n);
        }
    }

    size_t ndims, nloc, msize;
    std::vector<index_t> _ENList;
    std::vector<real_t> _coords;

    size_t NNodes, NElements;

    // Boundary Label
    std::vector<int> boundary;

    // Quality
    std::vector<double> quality;

    // Adjacency lists
    std::vector< std::set<index_t> > NEList;
    std::vector< std::vector<index_t> > NNList;

    ElementProperty<real_t> *property;

    // Metric tensor field.
    std::vector<double> metric;

    // Parallel support.
    int rank, num_processes, nthreads;
    std::vector< std::vector<index_t> > send, recv;
#ifdef HAVE_BOOST_UNORDERED_MAP_HPP
    std::vector< boost::unordered_map<index_t, index_t> > send_map, recv_map;
#else
    std::vector< std::map<index_t, index_t> > send_map, recv_map;
#endif
    std::set<index_t> send_halo, recv_halo;
    std::vector<int> node_owner;
    std::vector<index_t> lnn2gnn;

    std::map<index_t, std::set<int>> halo_shared; // Contains the list of procs on which halos vertices are shared

    index_t gnn_offset;
    MPI_Comm _mpi_comm;

    // MPI data type for index_t and real_t
    MPI_Datatype MPI_INDEX_T;
    MPI_Datatype MPI_REAL_T;
};

#endif<|MERGE_RESOLUTION|>--- conflicted
+++ resolved
@@ -1478,12 +1478,8 @@
             for(int i=1;i<=num_processes;i++) {
                 owner_range[i]+=owner_range[i-1];
             }
-<<<<<<< HEAD
             printf("DEBUG(%d)  NPNodes: %d, owner_range: %d %d %d\n", rank, NPNodes, owner_range[0], owner_range[1], owner_range[2]);
             
-=======
-
->>>>>>> 32e955d3
             std::vector< std::set<index_t> > recv_set(num_processes);
             for(size_t i=0; i<(size_t)NElements*nloc; i++) {
                 index_t lnn = ENList[i];
