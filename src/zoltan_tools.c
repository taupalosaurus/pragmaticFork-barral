--- conflicted
+++ resolved
@@ -188,7 +188,7 @@
   ierr = Zoltan_Set_Param(zz, "DEBUG_LEVEL", "0");
   pragmatic_zoltan_verify(ierr, "Zoltan_Set_Param\0");
 #endif
-  
+
   if(distance==1){
     ierr = Zoltan_Set_Param(zz, "COLORING_PROBLEM", "DISTANCE-1");
     pragmatic_zoltan_verify(ierr, "Zoltan_Set_Param\0");
@@ -198,17 +198,13 @@
   }else{
     fprintf(stderr, "WARNING unexpected distance for coloring graph.\n");
   }
-  
+
   ierr = Zoltan_Set_Param(zz, "SUPERSTEP_SIZE", "1000");
   pragmatic_zoltan_verify(ierr, "Zoltan_Set_Param\0");
-<<<<<<< HEAD
-  
-=======
-
->>>>>>> b80e4b0c
+
   ierr = Zoltan_Set_Param(zz, "COMM_PATTERN", "S");
   pragmatic_zoltan_verify(ierr, "Zoltan_Set_Param\0");
-  
+
   ierr = Zoltan_Set_Param(zz, "VERTEX_VISIT_ORDER", "N");
   pragmatic_zoltan_verify(ierr, "Zoltan_Set_Param\0");
   
